--- conflicted
+++ resolved
@@ -184,24 +184,17 @@
 	cd $(MAKEFILE_ROOT)/backend-shared && go mod vendor
 	cd $(MAKEFILE_ROOT)/backend && go mod vendor
 	cd $(MAKEFILE_ROOT)/cluster-agent && go mod vendor
-<<<<<<< HEAD
 	cd $(MAKEFILE_ROOT)/appstudio-controller && go mod vendor	
 	cd $(MAKEFILE_ROOT)/db && go mod vendor	
-=======
-	cd $(MAKEFILE_ROOT)/appstudio-controller && go mod vendor
 	cd $(MAKEFILE_ROOT)/tests-e2e && go mod vendor	
->>>>>>> 2fe8209b
 
 tidy: ## Tidy all components
 	cd $(MAKEFILE_ROOT)/backend-shared && go mod tidy
 	cd $(MAKEFILE_ROOT)/backend && go mod tidy 
 	cd $(MAKEFILE_ROOT)/cluster-agent && go mod tidy
 	cd $(MAKEFILE_ROOT)/appstudio-controller && go mod tidy
-<<<<<<< HEAD
 	cd $(MAKEFILE_ROOT)/db && go mod tidy
-=======
 	cd $(MAKEFILE_ROOT)/tests-e2e && go mod tidy
->>>>>>> 2fe8209b
 	 
 fmt: ## Run 'go fmt' on all components
 	cd $(MAKEFILE_ROOT)/backend-shared && make fmt
