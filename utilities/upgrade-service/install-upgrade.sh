--- conflicted
+++ resolved
@@ -86,7 +86,6 @@
   fi
 }
 
-<<<<<<< HEAD
 # Checks if the gitops-appstudio-service-controller-manager is already installed in the system.
 # if so, stores the previous version which would be used for rollback in case of
 # a failure during installation.
@@ -113,7 +112,8 @@
     echo "[INFO] (Attempt ${attempt}) Creating k8s resources from kustomize manifests"
     ${KUBECTL} apply -f ${TEMP_DIR}/kustomize-build-output.yaml && break
   done
-=======
+}
+
 # Print help message
 function print_help() {
   echo "Available flag options are:"
@@ -125,7 +125,6 @@
   echo "Example Usage:"
   echo "sh install-upgrade.sh -i <image_url>"
   echo "sh install-upgrade.sh -u <quay_username"
->>>>>>> 409b1b9a
 }
 
 # Code execution starts here
